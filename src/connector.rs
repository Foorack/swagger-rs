--- conflicted
+++ resolved
@@ -18,11 +18,7 @@
 #[cfg(not(any(target_os = "macos", target_os = "windows", target_os = "ios")))]
 pub fn https_connector<CA>(
     ca_certificate: CA,
-<<<<<<< HEAD
-) -> Box<Fn() -> hyper_openssl::HttpsConnector<hyper::client::HttpConnector> + Send + Sync>
-=======
-) -> Box<dyn Fn() -> hyper_tls::HttpsConnector<hyper::client::HttpConnector> + Send + Sync>
->>>>>>> c0557216
+) -> Box<dyn Fn() -> hyper_openssl::HttpsConnector<hyper::client::HttpConnector> + Send + Sync>
 where
     CA: AsRef<Path>,
 {
@@ -43,21 +39,6 @@
     })
 }
 
-<<<<<<< HEAD
-=======
-/// Not currently implemented on Mac OS X, iOS and Windows.
-/// This function will panic when called.
-#[cfg(any(target_os = "macos", target_os = "windows", target_os = "ios"))]
-pub fn https_connector<CA>(
-    _ca_certificate: CA,
-) -> Box<dyn Fn() -> hyper_tls::HttpsConnector<hyper::client::HttpConnector> + Send + Sync>
-where
-    CA: AsRef<Path>,
-{
-    unimplemented!("See issue #43 (https://github.com/Metaswitch/swagger-rs/issues/43)")
-}
-
->>>>>>> c0557216
 /// Returns a function which creates https-connectors for mutually authenticated connections.
 /// # Arguments
 ///
@@ -69,11 +50,7 @@
     ca_certificate: CA,
     client_key: K,
     client_certificate: C,
-<<<<<<< HEAD
-) -> Box<Fn() -> hyper_openssl::HttpsConnector<hyper::client::HttpConnector> + Send + Sync>
-=======
-) -> Box<dyn Fn() -> hyper_tls::HttpsConnector<hyper::client::HttpConnector> + Send + Sync>
->>>>>>> c0557216
+) -> Box<dyn Fn() -> hyper_openssl::HttpsConnector<hyper::client::HttpConnector> + Send + Sync>
 where
     CA: AsRef<Path>,
     K: AsRef<Path>,
@@ -103,23 +80,4 @@
         )
         .expect("Failed to create Mutual HTTPS connector")
     })
-<<<<<<< HEAD
-=======
-}
-
-/// Not currently implemented on Mac OS X, iOS and Windows.
-/// This function will panic when called.
-#[cfg(any(target_os = "macos", target_os = "windows", target_os = "ios"))]
-pub fn https_mutual_connector<CA, K, C>(
-    _ca_certificate: CA,
-    _client_key: K,
-    _client_certificate: C,
-) -> Box<dyn Fn() -> hyper_tls::HttpsConnector<hyper::client::HttpConnector> + Send + Sync>
-where
-    CA: AsRef<Path>,
-    K: AsRef<Path>,
-    C: AsRef<Path>,
-{
-    unimplemented!("See issue #43 (https://github.com/Metaswitch/swagger-rs/issues/43)")
->>>>>>> c0557216
 }