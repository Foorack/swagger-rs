//! Utility methods for instantiating common connectors for clients.
<<<<<<< HEAD

=======
>>>>>>> db7ab7e9
use std::path::Path;

use hyper;

/// Returns a function which creates an http-connector. Used for instantiating
/// clients with custom connectors
pub fn http_connector() -> Box<dyn Fn() -> hyper::client::HttpConnector + Send + Sync> {
    Box::new(move || hyper::client::HttpConnector::new(4))
}

/// Returns a function which creates an https-connector
///
/// # Arguments
///
/// * `ca_certificate` - Path to CA certificate used to authenticate the server
#[cfg(not(any(target_os = "macos", target_os = "windows", target_os = "ios")))]
pub fn https_connector<CA>(
    ca_certificate: CA,
) -> Box<dyn Fn() -> hyper_openssl::HttpsConnector<hyper::client::HttpConnector> + Send + Sync>
where
    CA: AsRef<Path>,
{
    let ca_certificate = ca_certificate.as_ref().to_owned();
    Box::new(move || {
        // SSL implementation
        let mut ssl = openssl::ssl::SslConnector::builder(openssl::ssl::SslMethod::tls()).unwrap();

        // Server authentication
        ssl.set_ca_file(ca_certificate.clone()).unwrap();

        let mut connector = hyper::client::HttpConnector::new(4);
        connector.enforce_http(false);
        hyper_openssl::HttpsConnector::<hyper::client::HttpConnector>::with_connector(
            connector, ssl,
        )
        .expect("Failed to create HTTP connector")
    })
}

/// Returns a function which creates https-connectors for mutually authenticated connections.
/// # Arguments
///
/// * `ca_certificate` - Path to CA certificate used to authenticate the server
/// * `client_key` - Path to the client private key
/// * `client_certificate` - Path to the client's public certificate associated with the private key
#[cfg(not(any(target_os = "macos", target_os = "windows", target_os = "ios")))]
pub fn https_mutual_connector<CA, K, C>(
    ca_certificate: CA,
    client_key: K,
    client_certificate: C,
) -> Box<dyn Fn() -> hyper_openssl::HttpsConnector<hyper::client::HttpConnector> + Send + Sync>
where
    CA: AsRef<Path>,
    K: AsRef<Path>,
    C: AsRef<Path>,
{
    let ca_certificate = ca_certificate.as_ref().to_owned();
    let client_key = client_key.as_ref().to_owned();
    let client_certificate = client_certificate.as_ref().to_owned();
    Box::new(move || {
        // SSL implementation
        let mut ssl = openssl::ssl::SslConnector::builder(openssl::ssl::SslMethod::tls()).unwrap();

        // Server authentication
        ssl.set_ca_file(ca_certificate.clone()).unwrap();

        // Client authentication
        ssl.set_private_key_file(client_key.clone(), openssl::ssl::SslFiletype::PEM)
            .unwrap();
        ssl.set_certificate_chain_file(client_certificate.clone())
            .unwrap();
        ssl.check_private_key().unwrap();

        let mut connector = hyper::client::HttpConnector::new(4);
        connector.enforce_http(false);
        hyper_openssl::HttpsConnector::<hyper::client::HttpConnector>::with_connector(
            connector, ssl,
        )
        .expect("Failed to create Mutual HTTPS connector")
    })
}<|MERGE_RESOLUTION|>--- conflicted
+++ resolved
@@ -1,8 +1,4 @@
 //! Utility methods for instantiating common connectors for clients.
-<<<<<<< HEAD
-
-=======
->>>>>>> db7ab7e9
 use std::path::Path;
 
 use hyper;
